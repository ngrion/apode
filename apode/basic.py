--- conflicted
+++ resolved
@@ -12,7 +12,6 @@
 # =============================================================================
 
 """ApodeData class for Apode."""
-
 
 # =============================================================================
 # IMPORTS
@@ -34,6 +33,7 @@
 # =============================================================================
 # MAIN CLASS
 # =============================================================================
+
 
 @attr.s(frozen=True, repr=False)
 class ApodeData:
@@ -103,53 +103,49 @@
         """Apply DataFrame method."""
         return getattr(self.data, aname)
 
-<<<<<<< HEAD
-    def __getitem__(self, slice):
-        data = self.data.__getitem__(slice)
-        if self.income_column not in data.columns:
-            raise AttributeError(f"Cannot take {self.income_column} from ApodeData object")
-        return ApodeData(data, income_column=self.income_column)
-=======
-    # def __repr__(self):
-    #     df_body = repr(self.data).splitlines()
-    #     df_dim = list(self.data.shape)
-    #     sdf_dim = f"[{df_dim[0]} x {df_dim[1]}]"
-    #     if len(df_body) <= df_dim[0]:  # si df_body está recortado
-    #         df_body = df_body[:-2]     # se elimina descripción final
-    #     fotter = (f"\nApodeData(income_column='{self.income_column}', "
-    #               f"{sdf_dim})")
-    #     apode_data_repr = "\n".join(df_body + [fotter])
-    #     return apode_data_repr
->>>>>>> f743dc94
 
-    def __repr__(self):
-        with pd.option_context("display.show_dimensions", False):
-            df_body = repr(self.data).splitlines()
-        footer = self._get_footer()
-        brepr = "\n".join(df_body + [footer])
-        return brepr
+def __getitem__(self, slice):
+    data = self.data.__getitem__(slice)
+    if self.income_column not in data.columns:
+        raise AttributeError(
+            f"Cannot take {self.income_column} from ApodeData object"
+        )
+    return ApodeData(data, income_column=self.income_column)
 
-    def _repr_html_(self):
-        with pd.option_context("display.show_dimensions", False):
-            df_html = self.data._repr_html_()
-        ad_id = id(self)
-        footer = self._get_footer(html=True)
-        parts = [
-            f'<div class="apode-data-container" id={ad_id}>',
-            df_html,
-            footer,
-            "</div>",
-        ]
-        html = "".join(parts)
-        return html
 
-    def _get_footer(self, html=None):
-        income_column = self.income_column
-        if html is True:
-            income_column = f"<i>{income_column}</i>"
-        rows = f"{self.data.shape[0]} rows"
-        columns = f"{self.data.shape[1]} columns"
-        footer = (
-            f"ApodeData(income_column='{income_column}') - {rows} x {columns}"
-        )
-        return footer+def __repr__(self):
+    df_body = repr(self.data).splitlines()
+    df_dim = list(self.data.shape)
+    sdf_dim = f"[{df_dim[0]} x {df_dim[1]}]"
+    if len(df_body) <= df_dim[0]:  # si df_body está recortado
+        df_body = df_body[:-2]  # se elimina descripción final
+    fotter = (
+        f"\nApodeData(income_column='{self.income_column}', " f"{sdf_dim})"
+    )
+    apode_data_repr = "\n".join(df_body + [fotter])
+    return apode_data_repr
+
+
+def _repr_html_(self):
+    with pd.option_context("display.show_dimensions", False):
+        df_html = self.data._repr_html_()
+    ad_id = id(self)
+    footer = self._get_footer(html=True)
+    parts = [
+        f'<div class="apode-data-container" id={ad_id}>',
+        df_html,
+        footer,
+        "</div>",
+    ]
+    html = "".join(parts)
+    return html
+
+
+def _get_footer(self, html=None):
+    income_column = self.income_column
+    if html is True:
+        income_column = f"<i>{income_column}</i>"
+    rows = f"{self.data.shape[0]} rows"
+    columns = f"{self.data.shape[1]} columns"
+    footer = f"ApodeData(income_column='{income_column}') - {rows} x {columns}"
+    return footer